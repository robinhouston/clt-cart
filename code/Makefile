--- conflicted
+++ resolved
@@ -11,16 +11,12 @@
 cart: main.o cart.o
 	$(CC) $(CFLAGS) $(LIBS) -lfftw3 -o $@ $^
 
-<<<<<<< HEAD
+cartv: main.o cartv.o
+	$(CC) $(CFLAGS) $(LIBS) -lfftw3 -o $@ $^
+
 cltcart: main.o cltcart.o
 
 icltcart: main.o icltcart.o
-=======
-cartv: cart-main.o cartv.o
-	$(CC) $(CFLAGS) $(LIBS) -lfftw3 -o $@ $^
-
-cltcart: cltcart-main.o cltcart.o
->>>>>>> 4039d4ec
 
 clean:
 	rm -fv *.o cart cltcart